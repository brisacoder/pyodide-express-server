--- conflicted
+++ resolved
@@ -1,5 +1,4 @@
 """
-<<<<<<< HEAD
 Comprehensive Pytest BDD Tests for Pyodide Data Type Return Handling.
 
 This test suite follows BDD (Behavior-Driven Development) patterns with Given-When-Then
@@ -14,21 +13,7 @@
 - Complex nested data structures
 - Complete data science workflows
 - Error handling and exception management
-=======
-Test suite for returning different data types from Pyodide execution.
-
-This module demonstrates how various Python objects can be returned from
-Pyodide code execution, including numpy arrays, pandas DataFrames, dictionaries,
-lists, and other complex data structures using the /api/execute-raw endpoint.
-
-Test Coverage:
-- Basic Python data types (string, int, float, bool, None)
-- Collections (list, tuple, dict, set)
-- NumPy arrays and mathematical operations
-- Pandas DataFrames in various formats
-- Complex nested data structures
-- Error handling for data type conversion
->>>>>>> 031c4655
+
 
 Requirements Compliance:
 1. ✅ Pytest framework with BDD style scenarios
@@ -45,30 +30,21 @@
 API Contract Validation:
 {
   "success": true | false,
-<<<<<<< HEAD
   "data": { "result": str, "stdout": str, "stderr": str, "executionTime": int } | null,
   "error": string | null,
   "meta": { "timestamp": string }
-=======
-  "data": { "result": any, "stdout": str, "stderr": str, "executionTime": int } | null,
-  "error": str | null,
-  "meta": { "timestamp": str }
->>>>>>> 031c4655
+
 }
 """
 
 import time
-<<<<<<< HEAD
 from typing import Any, Dict, Generator
-=======
-from typing import Any, Dict, List, Union
->>>>>>> 031c4655
+
 
 import pytest
 import requests
 
 
-<<<<<<< HEAD
 # ==================== TEST CONFIGURATION CONSTANTS ====================
 
 
@@ -622,870 +598,4 @@
 
 if __name__ == "__main__":
     # Run pytest with verbose output and specific markers
-    pytest.main([__file__, "-v", "--tb=short"])
-=======
-class Config:
-    """Test configuration constants and settings."""
-    
-    BASE_URL = "http://localhost:3000"
-    
-    TIMEOUTS = {
-        "server_start": 180,
-        "server_health": 30,
-        "code_execution": 30,
-        "api_request": 10,
-    }
-    
-    ENDPOINTS = {
-        "health": "/health",
-        "execute_raw": "/api/execute-raw",
-        "reset": "/api/reset",
-    }
-    
-    HEADERS = {
-        "execute_raw": {"Content-Type": "text/plain"},
-    }
-
-
-@pytest.fixture(scope="session")
-def server_ready():
-    """
-    Ensure server is running and ready to accept requests.
-    
-    Returns:
-        None: Fixture validates server availability
-        
-    Raises:
-        pytest.skip: If server is not available within timeout
-        
-    Example:
-        >>> def test_something(server_ready):
-        ...     # Server is guaranteed to be ready here
-        ...     pass
-    """
-    def wait_for_server(url: str, timeout: int) -> None:
-        start = time.time()
-        while time.time() - start < timeout:
-            try:
-                response = requests.get(url, timeout=Config.TIMEOUTS["api_request"])
-                if response.status_code == 200:
-                    return
-            except requests.RequestException:
-                pass
-            time.sleep(1)
-        pytest.skip(f"Server at {url} not available within {timeout}s")
-    
-    health_url = f"{Config.BASE_URL}{Config.ENDPOINTS['health']}"
-    wait_for_server(health_url, Config.TIMEOUTS["server_health"])
-
-
-def validate_api_contract(response_data: Dict[str, Any]) -> None:
-    """
-    Validate API response follows the expected contract format.
-    
-    Args:
-        response_data: JSON response from API endpoint
-        
-    Raises:
-        AssertionError: If response doesn't match contract
-        
-    Example:
-        >>> response = {"success": True, "data": {"result": "output"}, "error": None, "meta": {"timestamp": "2025-01-01T00:00:00Z"}}
-        >>> validate_api_contract(response)  # Should pass
-    """
-    # Validate top-level structure
-    required_fields = ["success", "data", "error", "meta"]
-    for field in required_fields:
-        assert field in response_data, f"Missing required field: {field}"
-    
-    # Validate field types
-    assert isinstance(response_data["success"], bool), f"success must be boolean: {type(response_data['success'])}"
-    assert isinstance(response_data["meta"], dict), f"meta must be dict: {type(response_data['meta'])}"
-    assert "timestamp" in response_data["meta"], "meta must contain timestamp"
-    
-    # Validate success/error relationship
-    if response_data["success"]:
-        assert response_data["data"] is not None, "Success response should have non-null data"
-        assert response_data["error"] is None, "Success response should have null error"
-        
-        # For execute-raw responses, validate data structure
-        if isinstance(response_data["data"], dict) and "result" in response_data["data"]:
-            data = response_data["data"]
-            required_data_fields = ["result", "stdout", "stderr", "executionTime"]
-            for field in required_data_fields:
-                assert field in data, f"data missing '{field}': {data}"
-    else:
-        assert response_data["error"] is not None, "Error response should have non-null error"
-
-
-def execute_python_code(code: str, timeout: int = Config.TIMEOUTS["code_execution"]) -> Dict[str, Any]:
-    """
-    Execute Python code using the /api/execute-raw endpoint.
-    
-    Args:
-        code: Python code to execute
-        timeout: Request timeout in seconds
-        
-    Returns:
-        Dictionary containing the API response
-        
-    Raises:
-        requests.RequestException: If request fails
-        
-    Example:
-        >>> result = execute_python_code("print('Hello')")
-        >>> assert result["success"] is True
-        >>> assert "Hello" in result["data"]["stdout"]
-    """
-    response = requests.post(
-        f"{Config.BASE_URL}{Config.ENDPOINTS['execute_raw']}",
-        headers=Config.HEADERS["execute_raw"],
-        data=code,
-        timeout=timeout,
-    )
-    response.raise_for_status()
-    result = response.json()
-    validate_api_contract(result)
-    return result
-
-
-def create_data_type_test_code(expression: str, description: str = "") -> str:
-    """
-    Generate Python code for testing data type returns.
-    
-    Args:
-        expression: Python expression to evaluate and return
-        description: Optional description for the test
-        
-    Returns:
-        Python code string that evaluates expression and returns result
-        
-    Example:
-        >>> code = create_data_type_test_code("[1, 2, 3]", "list test")
-        >>> # Returns Python code that evaluates the list and prints result
-    """
-    return f'''
-# {description}
-import json
-
-# Expression to evaluate
-result = {expression}
-
-# Print the result for capture in stdout
-print(json.dumps(result, default=str))
-
-# Also return for validation
-result
-'''
-
-
-# ==================== BASIC DATA TYPES TESTS ====================
-
-
-class TestBasicDataTypes:
-    """Test suite for basic Python data type handling via /api/execute-raw."""
-
-    @pytest.mark.parametrize("expression,expected,description", [
-        ("'hello world'", "hello world", "string return"),
-        ("42", 42, "integer return"),
-        ("3.14159", 3.14159, "float return"),
-        ("True", True, "boolean True return"),
-        ("False", False, "boolean False return"),
-        ("None", None, "None return"),
-    ])
-    def test_given_basic_expression_when_executed_then_returns_correct_value(
-        self, server_ready, expression: str, expected: Any, description: str
-    ):
-        """
-        Test basic Python data type returns from expressions.
-        
-        Given: Server ready and basic Python expression
-        When: Executing expression via /api/execute-raw
-        Then: Should return correct value and type
-        
-        Args:
-            server_ready: Pytest fixture ensuring server availability
-            expression: Python expression to evaluate
-            expected: Expected return value
-            description: Test description for reporting
-            
-        Validates:
-        - Basic data type handling
-        - Expression evaluation accuracy
-        - JSON serialization compatibility
-        """
-        # Given: Basic Python expression for data type testing
-        code = create_data_type_test_code(expression, description)
-        
-        # When: Executing expression via execute-raw endpoint
-        result = execute_python_code(code)
-        
-        # Then: Should return expected value correctly
-        assert result["success"] is True, f"Execution failed: {result.get('error')}"
-        
-        # Parse result from stdout (JSON output)
-        stdout = result["data"]["stdout"].strip()
-        if stdout:
-            parsed_result = eval(stdout)  # Safe since we control the input
-            assert parsed_result == expected, f"Expected {expected}, got {parsed_result}"
-
-
-class TestCollectionDataTypes:
-    """Test suite for Python collection data types (list, dict, tuple)."""
-
-    def test_given_list_expression_when_executed_then_returns_correct_list(
-        self, server_ready
-    ):
-        """
-        Test list data type handling and serialization.
-        
-        Given: Server ready and list expressions
-        When: Executing list creation and manipulation code
-        Then: Should return correctly formatted lists
-        
-        Args:
-            server_ready: Pytest fixture ensuring server availability
-            
-        Validates:
-        - List creation and manipulation
-        - Nested list handling
-        - Mixed data type lists
-        - List method operations
-        """
-        # Given: Various list expressions for testing
-        code = '''
-import json
-
-# Test various list types
-test_results = {
-    "simple_list": [1, 2, 3, "hello"],
-    "nested_list": [[1, 2], [3, 4], ["a", "b"]],
-    "mixed_types": [1, 3.14, "string", True, None],
-    "list_operations": {
-        "original": [1, 2, 3],
-        "appended": [1, 2, 3, 4],
-        "length": 4,
-        "sum": 10
-    }
-}
-
-# Demonstrate list operations
-original_list = [1, 2, 3]
-original_list.append(4)
-test_results["list_operations"]["appended"] = original_list
-test_results["list_operations"]["length"] = len(original_list)
-test_results["list_operations"]["sum"] = sum(original_list)
-
-print(json.dumps(test_results, default=str))
-test_results
-'''
-        
-        # When: Executing list manipulation code
-        result = execute_python_code(code)
-        
-        # Then: Should handle all list operations correctly
-        assert result["success"] is True, f"Execution failed: {result.get('error')}"
-        
-        # Parse results from stdout
-        stdout = result["data"]["stdout"].strip()
-        parsed_result = eval(stdout)
-        
-        # Validate simple list
-        assert parsed_result["simple_list"] == [1, 2, 3, "hello"]
-        
-        # Validate nested list
-        assert parsed_result["nested_list"] == [[1, 2], [3, 4], ["a", "b"]]
-        
-        # Validate mixed types
-        expected_mixed = [1, 3.14, "string", True, None]
-        assert parsed_result["mixed_types"] == expected_mixed
-        
-        # Validate list operations
-        ops = parsed_result["list_operations"]
-        assert ops["appended"] == [1, 2, 3, 4]
-        assert ops["length"] == 4
-        assert ops["sum"] == 10
-
-    def test_given_dictionary_expression_when_executed_then_returns_correct_dict(
-        self, server_ready
-    ):
-        """
-        Test dictionary data type handling and operations.
-        
-        Given: Server ready and dictionary expressions
-        When: Executing dictionary creation and manipulation code
-        Then: Should return correctly formatted dictionaries
-        
-        Args:
-            server_ready: Pytest fixture ensuring server availability
-            
-        Validates:
-        - Dictionary creation and access
-        - Nested dictionary handling
-        - Dictionary methods and operations
-        - Key-value data integrity
-        """
-        # Given: Complex dictionary operations for testing
-        code = '''
-import json
-from pathlib import Path
-
-# Test various dictionary operations
-test_dict = {
-    "name": "John Doe",
-    "age": 30,
-    "active": True,
-    "metadata": {
-        "created": "2025-01-01",
-        "tags": ["user", "active", "verified"],
-        "scores": {"math": 95, "science": 87, "english": 92}
-    }
-}
-
-# Dictionary operations
-result = {
-    "original_dict": test_dict,
-    "keys_list": list(test_dict.keys()),
-    "nested_access": test_dict["metadata"]["scores"]["math"],
-    "key_count": len(test_dict),
-    "has_name": "name" in test_dict,
-    "has_email": "email" in test_dict
-}
-
-# Add computed values
-result["computed"] = {
-    "total_scores": sum(test_dict["metadata"]["scores"].values()),
-    "avg_score": sum(test_dict["metadata"]["scores"].values()) / len(test_dict["metadata"]["scores"]),
-    "tag_count": len(test_dict["metadata"]["tags"])
-}
-
-print(json.dumps(result, default=str))
-result
-'''
-        
-        # When: Executing dictionary manipulation code
-        result = execute_python_code(code)
-        
-        # Then: Should handle all dictionary operations correctly
-        assert result["success"] is True, f"Execution failed: {result.get('error')}"
-        
-        # Parse results from stdout
-        stdout = result["data"]["stdout"].strip()
-        parsed_result = eval(stdout)
-        
-        # Validate original dictionary structure
-        original = parsed_result["original_dict"]
-        assert original["name"] == "John Doe"
-        assert original["age"] == 30
-        assert original["active"] is True
-        
-        # Validate nested access
-        assert parsed_result["nested_access"] == 95
-        
-        # Validate dictionary operations
-        assert parsed_result["key_count"] == 4
-        assert parsed_result["has_name"] is True
-        assert parsed_result["has_email"] is False
-        
-        # Validate computed values
-        computed = parsed_result["computed"]
-        assert computed["total_scores"] == 274  # 95 + 87 + 92
-        assert abs(computed["avg_score"] - 91.33333333333333) < 0.0001
-        assert computed["tag_count"] == 3
-
-
-# ==================== NUMPY ARRAYS TESTS ====================
-
-
-class TestNumpyArrays:
-    """Test suite for NumPy array handling and mathematical operations."""
-
-    def test_given_numpy_arrays_when_executed_then_returns_serializable_data(
-        self, server_ready
-    ):
-        """
-        Test NumPy array creation and mathematical operations.
-        
-        Given: Server ready and NumPy available
-        When: Creating and manipulating NumPy arrays
-        Then: Should return serializable array data and statistics
-        
-        Args:
-            server_ready: Pytest fixture ensuring server availability
-            
-        Validates:
-        - NumPy array creation and conversion
-        - Mathematical operations on arrays
-        - Array shape and metadata handling
-        - Serialization to JSON-compatible formats
-        """
-        # Given: NumPy array operations for testing
-        code = '''
-import json
-import numpy as np
-
-# Create various numpy arrays
-arrays = {
-    "1d_array": np.array([1, 2, 3, 4, 5]),
-    "2d_array": np.array([[1, 2, 3], [4, 5, 6]]),
-    "float_array": np.array([1.1, 2.2, 3.3, 4.4]),
-    "zeros": np.zeros(5),
-    "ones": np.ones((2, 3)),
-    "arange": np.arange(0, 10, 2)
-}
-
-# Convert arrays to serializable format and calculate statistics
-result = {
-    "arrays_data": {
-        "1d_array": arrays["1d_array"].tolist(),
-        "2d_array": arrays["2d_array"].tolist(),
-        "float_array": arrays["float_array"].tolist(),
-        "zeros": arrays["zeros"].tolist(),
-        "ones": arrays["ones"].tolist(),
-        "arange": arrays["arange"].tolist()
-    },
-    "array_stats": {
-        "1d_shape": list(arrays["1d_array"].shape),
-        "2d_shape": list(arrays["2d_array"].shape),
-        "1d_sum": float(arrays["1d_array"].sum()),
-        "1d_mean": float(arrays["1d_array"].mean()),
-        "2d_sum": float(arrays["2d_array"].sum()),
-        "float_max": float(arrays["float_array"].max()),
-        "float_min": float(arrays["float_array"].min())
-    },
-    "operations": {
-        "element_wise_add": (arrays["1d_array"] + 10).tolist(),
-        "matrix_multiply": np.dot(arrays["2d_array"], arrays["ones"]).tolist(),
-        "boolean_indexing": arrays["1d_array"][arrays["1d_array"] > 3].tolist()
-    }
-}
-
-print(json.dumps(result, default=str))
-result
-'''
-        
-        # When: Executing NumPy array operations
-        result = execute_python_code(code)
-        
-        # Then: Should handle all NumPy operations correctly
-        assert result["success"] is True, f"Execution failed: {result.get('error')}"
-        
-        # Parse results from stdout
-        stdout = result["data"]["stdout"].strip()
-        parsed_result = eval(stdout)
-        
-        # Validate array data
-        arrays_data = parsed_result["arrays_data"]
-        assert arrays_data["1d_array"] == [1, 2, 3, 4, 5]
-        assert arrays_data["2d_array"] == [[1, 2, 3], [4, 5, 6]]
-        assert arrays_data["zeros"] == [0.0, 0.0, 0.0, 0.0, 0.0]
-        assert arrays_data["arange"] == [0, 2, 4, 6, 8]
-        
-        # Validate array statistics
-        stats = parsed_result["array_stats"]
-        assert stats["1d_shape"] == [5]
-        assert stats["2d_shape"] == [2, 3]
-        assert stats["1d_sum"] == 15.0
-        assert stats["1d_mean"] == 3.0
-        assert stats["2d_sum"] == 21.0
-        
-        # Validate array operations
-        ops = parsed_result["operations"]
-        assert ops["element_wise_add"] == [11, 12, 13, 14, 15]
-        assert ops["boolean_indexing"] == [4, 5]
-
-
-# ==================== PANDAS DATAFRAMES TESTS ====================
-
-
-class TestPandasDataFrames:
-    """Test suite for Pandas DataFrame handling and data analysis."""
-
-    def test_given_pandas_dataframe_when_executed_then_returns_structured_data(
-        self, server_ready
-    ):
-        """
-        Test Pandas DataFrame creation and data analysis operations.
-        
-        Given: Server ready and Pandas available
-        When: Creating and analyzing DataFrames
-        Then: Should return structured data in multiple formats
-        
-        Args:
-            server_ready: Pytest fixture ensuring server availability
-            
-        Validates:
-        - DataFrame creation and manipulation
-        - Data analysis and statistics
-        - Multiple export formats (records, dict, JSON)
-        - Data type handling and conversion
-        """
-        # Given: Pandas DataFrame operations for testing
-        code = '''
-import json
-import pandas as pd
-from pathlib import Path
-
-# Create sample DataFrame with various data types
-df = pd.DataFrame({
-    "name": ["Alice", "Bob", "Charlie", "Diana"],
-    "age": [25, 30, 35, 28],
-    "score": [85.5, 92.0, 78.5, 95.5],
-    "active": [True, False, True, True],
-    "department": ["Engineering", "Marketing", "Sales", "Engineering"]
-})
-
-# Perform various DataFrame operations
-result = {
-    "dataframe_formats": {
-        "records": df.to_dict("records"),
-        "dict": df.to_dict(),
-        "columns": df.columns.tolist(),
-        "index": df.index.tolist(),
-        "shape": list(df.shape),
-        "dtypes": df.dtypes.astype(str).to_dict()
-    },
-    "statistics": {
-        "total_rows": len(df),
-        "total_cols": len(df.columns),
-        "age_stats": {
-            "mean": float(df["age"].mean()),
-            "min": int(df["age"].min()),
-            "max": int(df["age"].max()),
-            "std": float(df["age"].std())
-        },
-        "score_stats": {
-            "mean": float(df["score"].mean()),
-            "min": float(df["score"].min()),
-            "max": float(df["score"].max())
-        },
-        "active_count": int(df["active"].sum()),
-        "departments": df["department"].value_counts().to_dict()
-    },
-    "filtering": {
-        "high_scorers": df[df["score"] > 90]["name"].tolist(),
-        "engineering_staff": df[df["department"] == "Engineering"]["name"].tolist(),
-        "active_users": df[df["active"] == True]["name"].tolist()
-    },
-    "aggregations": {
-        "avg_score_by_dept": df.groupby("department")["score"].mean().to_dict(),
-        "count_by_dept": df.groupby("department").size().to_dict(),
-        "age_ranges": {
-            "under_30": len(df[df["age"] < 30]),
-            "30_and_over": len(df[df["age"] >= 30])
-        }
-    }
-}
-
-print(json.dumps(result, default=str))
-result
-'''
-        
-        # When: Executing Pandas DataFrame operations
-        result = execute_python_code(code)
-        
-        # Then: Should handle all DataFrame operations correctly
-        assert result["success"] is True, f"Execution failed: {result.get('error')}"
-        
-        # Parse results from stdout
-        stdout = result["data"]["stdout"].strip()
-        parsed_result = eval(stdout)
-        
-        # Validate DataFrame formats
-        formats = parsed_result["dataframe_formats"]
-        assert formats["shape"] == [4, 5]  # 4 rows, 5 columns
-        assert len(formats["records"]) == 4
-        assert formats["records"][0]["name"] == "Alice"
-        assert formats["columns"] == ["name", "age", "score", "active", "department"]
-        
-        # Validate statistics
-        stats = parsed_result["statistics"]
-        assert stats["total_rows"] == 4
-        assert stats["total_cols"] == 5
-        assert stats["age_stats"]["mean"] == 29.5
-        assert stats["age_stats"]["min"] == 25
-        assert stats["age_stats"]["max"] == 35
-        assert stats["active_count"] == 3
-        
-        # Validate filtering operations
-        filtering = parsed_result["filtering"]
-        assert "Bob" in filtering["high_scorers"]
-        assert "Diana" in filtering["high_scorers"]
-        assert "Alice" in filtering["engineering_staff"]
-        assert "Diana" in filtering["engineering_staff"]
-        assert len(filtering["active_users"]) == 3
-        
-        # Validate aggregations
-        aggs = parsed_result["aggregations"]
-        assert "Engineering" in aggs["avg_score_by_dept"]
-        assert aggs["count_by_dept"]["Engineering"] == 2
-        assert aggs["age_ranges"]["under_30"] == 2
-        assert aggs["age_ranges"]["30_and_over"] == 2
-
-
-# ==================== COMPLEX DATA STRUCTURES TESTS ====================
-
-
-class TestComplexDataStructures:
-    """Test suite for complex nested data structures and edge cases."""
-
-    def test_given_complex_nested_structure_when_executed_then_handles_all_types(
-        self, server_ready
-    ):
-        """
-        Test complex nested data structures with multiple data types.
-        
-        Given: Server ready for complex data processing
-        When: Creating deeply nested structures with mixed data types
-        Then: Should handle serialization and maintain data integrity
-        
-        Args:
-            server_ready: Pytest fixture ensuring server availability
-            
-        Validates:
-        - Deep nesting of data structures
-        - Mixed data type handling
-        - Large data structure serialization
-        - Data integrity across complex operations
-        """
-        # Given: Complex nested data structure for comprehensive testing
-        code = '''
-import json
-import numpy as np
-import pandas as pd
-from pathlib import Path
-import time
-
-# Create complex nested structure with various data types
-timestamp = int(time.time() * 1000)
-
-complex_data = {
-    "metadata": {
-        "created": timestamp,
-        "version": "1.0.0",
-        "format": "complex_test_structure"
-    },
-    "datasets": {
-        "numeric_data": {
-            "arrays": {
-                "integers": list(range(1, 11)),
-                "floats": [x * 3.14 for x in range(1, 6)],
-                "numpy_array": np.array([1, 4, 9, 16, 25]).tolist()
-            },
-            "statistics": {
-                "count": 10,
-                "sum": sum(range(1, 11)),
-                "mean": sum(range(1, 11)) / 10,
-                "median": 5.5
-            }
-        },
-        "dataframe_data": {
-            "sample_df": pd.DataFrame({
-                "id": [1, 2, 3],
-                "value": [10.5, 20.3, 15.7],
-                "category": ["A", "B", "A"]
-            }).to_dict("records"),
-            "summary": {
-                "rows": 3,
-                "categories": ["A", "B"],
-                "value_sum": 10.5 + 20.3 + 15.7
-            }
-        },
-        "nested_collections": {
-            "matrix": [[1, 2, 3], [4, 5, 6], [7, 8, 9]],
-            "dict_list": [
-                {"name": "item1", "props": {"color": "red", "size": "large"}},
-                {"name": "item2", "props": {"color": "blue", "size": "small"}}
-            ],
-            "multi_level": {
-                "level1": {
-                    "level2": {
-                        "level3": {
-                            "data": [1, 2, 3],
-                            "flag": True
-                        }
-                    }
-                }
-            }
-        }
-    },
-    "validation": {
-        "type_checks": {
-            "has_integers": isinstance(42, int),
-            "has_floats": isinstance(3.14, float),
-            "has_strings": isinstance("test", str),
-            "has_booleans": isinstance(True, bool),
-            "has_none": None is None
-        },
-        "data_integrity": {
-            "array_length": len(list(range(1, 11))),
-            "nested_access": True,
-            "computation_result": sum([1, 4, 9, 16, 25])
-        }
-    }
-}
-
-# Verify data can be serialized
-json_str = json.dumps(complex_data, default=str)
-json_size = len(json_str)
-complex_data["serialization"] = {
-    "json_size_bytes": json_size,
-    "json_valid": len(json_str) > 0,
-    "contains_timestamp": timestamp in json_str
-}
-
-print(json.dumps(complex_data, default=str))
-complex_data
-'''
-        
-        # When: Executing complex data structure operations
-        result = execute_python_code(code)
-        
-        # Then: Should handle all complex operations correctly
-        assert result["success"] is True, f"Execution failed: {result.get('error')}"
-        
-        # Parse results from stdout
-        stdout = result["data"]["stdout"].strip()
-        parsed_result = eval(stdout)
-        
-        # Validate metadata
-        metadata = parsed_result["metadata"]
-        assert metadata["version"] == "1.0.0"
-        assert metadata["format"] == "complex_test_structure"
-        assert isinstance(metadata["created"], int)
-        
-        # Validate numeric data
-        numeric = parsed_result["datasets"]["numeric_data"]
-        assert numeric["arrays"]["integers"] == list(range(1, 11))
-        assert numeric["statistics"]["sum"] == 55
-        assert numeric["statistics"]["mean"] == 5.5
-        
-        # Validate DataFrame data
-        df_data = parsed_result["datasets"]["dataframe_data"]
-        assert len(df_data["sample_df"]) == 3
-        assert df_data["summary"]["rows"] == 3
-        assert df_data["summary"]["value_sum"] == 46.5
-        
-        # Validate nested collections
-        nested = parsed_result["datasets"]["nested_collections"]
-        assert nested["matrix"] == [[1, 2, 3], [4, 5, 6], [7, 8, 9]]
-        assert len(nested["dict_list"]) == 2
-        assert nested["multi_level"]["level1"]["level2"]["level3"]["data"] == [1, 2, 3]
-        
-        # Validate type checks
-        validation = parsed_result["validation"]
-        type_checks = validation["type_checks"]
-        assert all(type_checks.values()), "All type checks should pass"
-        
-        # Validate serialization
-        serialization = parsed_result["serialization"]
-        assert serialization["json_valid"] is True
-        assert serialization["json_size_bytes"] > 1000  # Should be substantial JSON
-
-
-# ==================== ERROR HANDLING TESTS ====================
-
-
-class TestDataTypeErrorHandling:
-    """Test suite for error handling in data type operations."""
-
-    def test_given_invalid_data_operations_when_executed_then_handles_errors_gracefully(
-        self, server_ready
-    ):
-        """
-        Test error handling for invalid data type operations.
-        
-        Given: Server ready for error testing
-        When: Executing code with intentional data type errors
-        Then: Should handle errors gracefully and provide useful information
-        
-        Args:
-            server_ready: Pytest fixture ensuring server availability
-            
-        Validates:
-        - Error handling for type mismatches
-        - Graceful failure modes
-        - Error message clarity
-        - Recovery from data errors
-        """
-        # Given: Code with potential data type errors
-        code = '''
-import json
-
-error_tests = {
-    "test_results": [],
-    "successful_operations": 0,
-    "failed_operations": 0
-}
-
-# Test various operations that might fail
-test_operations = [
-    ("valid_division", lambda: 10 / 2),
-    ("zero_division", lambda: 10 / 0),
-    ("string_number_add", lambda: "hello" + 5),
-    ("index_error", lambda: [1, 2, 3][10]),
-    ("key_error", lambda: {"a": 1}["b"]),
-    ("type_error", lambda: len(42)),
-    ("valid_list_op", lambda: [1, 2, 3] + [4, 5]),
-]
-
-for test_name, operation in test_operations:
-    try:
-        result = operation()
-        error_tests["test_results"].append({
-            "test": test_name,
-            "success": True,
-            "result": str(result),
-            "error": None
-        })
-        error_tests["successful_operations"] += 1
-    except Exception as e:
-        error_tests["test_results"].append({
-            "test": test_name,
-            "success": False,
-            "result": None,
-            "error": str(e),
-            "error_type": type(e).__name__
-        })
-        error_tests["failed_operations"] += 1
-
-# Summary
-error_tests["summary"] = {
-    "total_tests": len(test_operations),
-    "success_rate": error_tests["successful_operations"] / len(test_operations),
-    "handled_errors": error_tests["failed_operations"] > 0
-}
-
-print(json.dumps(error_tests, default=str))
-error_tests
-'''
-        
-        # When: Executing error-prone operations
-        result = execute_python_code(code)
-        
-        # Then: Should handle errors gracefully
-        assert result["success"] is True, f"Execution failed: {result.get('error')}"
-        
-        # Parse results from stdout
-        stdout = result["data"]["stdout"].strip()
-        parsed_result = eval(stdout)
-        
-        # Validate error handling
-        assert parsed_result["successful_operations"] > 0, "Should have some successful operations"
-        assert parsed_result["failed_operations"] > 0, "Should have handled some errors"
-        
-        # Validate specific error types
-        test_results = parsed_result["test_results"]
-        
-        # Find specific error cases
-        zero_div_test = next((t for t in test_results if t["test"] == "zero_division"), None)
-        assert zero_div_test is not None
-        assert zero_div_test["success"] is False
-        assert "division" in zero_div_test["error"].lower() or "zero" in zero_div_test["error"].lower()
-        
-        # Validate summary
-        summary = parsed_result["summary"]
-        assert summary["total_tests"] == 7
-        assert summary["handled_errors"] is True
-        assert 0 < summary["success_rate"] < 1  # Some success, some failures
->>>>>>> 031c4655
+    pytest.main([__file__, "-v", "--tb=short"])